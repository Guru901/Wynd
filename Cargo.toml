--- conflicted
+++ resolved
@@ -1,10 +1,6 @@
 [package]
 name = "wynd"
-<<<<<<< HEAD
-version = "0.6.7"
-=======
 version = "0.7.0"
->>>>>>> 5daaebde
 edition = "2024"
 description = "A simple websocket library for rust."
 license = "MIT"
